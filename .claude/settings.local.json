{
  "permissions": {
    "allow": [
      "Bash(git checkout:*)",
      "Bash(git add:*)",
      "Bash(git commit:*)",
      "Bash(git push:*)",
<<<<<<< HEAD
      "Bash(git merge:*)"
=======
      "Bash(python:*)",
      "Bash(where python)",
      "Bash(py --version)",
      "Bash(py \"gcp_postgres_sandbox\\test_scrtipts\\funtional_tests\\env_test.py\")",
      "Bash(pip install:*)",
      "Bash(pip uninstall:*)",
      "Bash(py:*)",
      "Bash(find:*)",
      "Bash(Rscript:*)",
      "Bash(gh workflow:*)",
      "Bash(gh auth:*)",
      "Bash(gh run list:*)",
      "Bash(gh run view:*)",
      "Bash(git rm:*)"
>>>>>>> 609e394b
    ],
    "deny": [],
    "ask": []
  }
}<|MERGE_RESOLUTION|>--- conflicted
+++ resolved
@@ -5,9 +5,7 @@
       "Bash(git add:*)",
       "Bash(git commit:*)",
       "Bash(git push:*)",
-<<<<<<< HEAD
-      "Bash(git merge:*)"
-=======
+      "Bash(git merge:*)",
       "Bash(python:*)",
       "Bash(where python)",
       "Bash(py --version)",
@@ -21,8 +19,14 @@
       "Bash(gh auth:*)",
       "Bash(gh run list:*)",
       "Bash(gh run view:*)",
-      "Bash(git rm:*)"
->>>>>>> 609e394b
+      "Bash(git rm:*)",
+      "WebSearch",
+      "WebFetch(domain:pypi.org)",
+      "Bash(winget:*)",
+      "Bash(refreshenv)",
+      "Bash(dot:*)",
+      "Bash(\"C:\\Program Files\\Graphviz\\bin\\dot.exe\" -V)",
+      "Bash(git pull:*)"
     ],
     "deny": [],
     "ask": []
